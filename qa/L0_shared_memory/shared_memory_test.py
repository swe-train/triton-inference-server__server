--- conflicted
+++ resolved
@@ -44,7 +44,6 @@
 
 
 class SharedMemoryTest(tu.TestResultCollector):
-<<<<<<< HEAD
     # Constant members
     shared_memory_test_client_log = Path(os.getcwd()) / "client.log"
     model_dir_path = Path(os.getcwd()) / "models"
@@ -64,16 +63,7 @@
         self._original_stdout, self._original_stderr = None, None
         self._log_file_path = log_file_path
 
-        if self._protocol == "http":
-            self._url = self._tritonserver_ipaddr + ":8000"
-            self._triton_client = httpclient.InferenceServerClient(
-                self._url, verbose=True
-            )
-        else:
-            self._url = self._tritonserver_ipaddr + ":8001"
-            self._triton_client = grpcclient.InferenceServerClient(
-                self._url, verbose=True
-            )
+        self._setup_client()
         self._build_model_repo()
         self._build_server_args()
         self._shared_memory_test_server_log = open(log_file_path, "w")
@@ -91,60 +81,23 @@
             self._client_log
         )
 
+    def _setup_client(self):
+        if self._protocol == "http":
+            self._url = self._tritonserver_ipaddr + ":8000"
+            self._triton_client = httpclient.InferenceServerClient(
+                self._url, verbose=True
+            )
+        else:
+            self._url = self._tritonserver_ipaddr + ":8001"
+            self._triton_client = grpcclient.InferenceServerClient(
+                self._url, verbose=True
+            )
+
     def _build_server_args(self):
         if self._test_windows:
             backend_dir = "C:\\opt\\tritonserver\\backends"
             model_dir = "C:\\opt\\tritonserver\\qa\\L0_shared_memory\\models"
             self._server_executable = "C:\\opt\\tritonserver\\bin\\tritonserver.exe"
-=======
-    def setUp(self):
-        self._setup_client()
-
-    def _setup_client(self):
-        self.protocol = os.environ.get("CLIENT_TYPE", "http")
-        if self.protocol == "http":
-            self.url = "localhost:8000"
-            self.triton_client = httpclient.InferenceServerClient(
-                self.url, verbose=True
-            )
-        else:
-            self.url = "localhost:8001"
-            self.triton_client = grpcclient.InferenceServerClient(
-                self.url, verbose=True
-            )
-
-    def test_invalid_create_shm(self):
-        # Raises error since tried to create invalid system shared memory region
-        try:
-            shm_op0_handle = shm.create_shared_memory_region(
-                "dummy_data", "/dummy_data", -1
-            )
-            shm.destroy_shared_memory_region(shm_op0_handle)
-        except Exception as ex:
-            self.assertTrue(str(ex) == "unable to initialize the size")
-
-    def test_valid_create_set_register(self):
-        # Create a valid system shared memory region, fill data in it and register
-        shm_op0_handle = shm.create_shared_memory_region("dummy_data", "/dummy_data", 8)
-        shm.set_shared_memory_region(
-            shm_op0_handle, [np.array([1, 2], dtype=np.float32)]
-        )
-        self.triton_client.register_system_shared_memory("dummy_data", "/dummy_data", 8)
-        shm_status = self.triton_client.get_system_shared_memory_status()
-        if self.protocol == "http":
-            self.assertTrue(len(shm_status) == 1)
-        else:
-            self.assertTrue(len(shm_status.regions) == 1)
-        shm.destroy_shared_memory_region(shm_op0_handle)
-
-    def test_unregister_before_register(self):
-        # Create a valid system shared memory region and unregister before register
-        shm_op0_handle = shm.create_shared_memory_region("dummy_data", "/dummy_data", 8)
-        self.triton_client.unregister_system_shared_memory("dummy_data")
-        shm_status = self.triton_client.get_system_shared_memory_status()
-        if self.protocol == "http":
-            self.assertTrue(len(shm_status) == 0)
->>>>>>> 752f7cb7
         else:
             triton_dir = os.environ.get("TRITON_DIR", "/opt/tritonserver")
             backend_dir = os.environ.get("BACKEND_DIR", f"{triton_dir}/backends")
@@ -153,7 +106,6 @@
                 "SERVER", f"{triton_dir}/bin/tritonserver"
             )
 
-<<<<<<< HEAD
         extra_args = f"--backend-directory={backend_dir}"
         self._launch_command = f"{self._server_executable} --model-repository={model_dir} --log-verbose 1 {extra_args}"
 
@@ -186,38 +138,6 @@
             with open(self._log_file_path, "r") as f:
                 print(f.read())
             print("*\n*\n*\nEnd of Server Output\n*\n*\n*\n")
-=======
-    def test_unregister_after_register(self):
-        # Create a valid system shared memory region and unregister after register
-        shm_op0_handle = shm.create_shared_memory_region("dummy_data", "/dummy_data", 8)
-        self.triton_client.register_system_shared_memory("dummy_data", "/dummy_data", 8)
-        self.triton_client.unregister_system_shared_memory("dummy_data")
-        shm_status = self.triton_client.get_system_shared_memory_status()
-        if self.protocol == "http":
-            self.assertTrue(len(shm_status) == 0)
-        else:
-            self.assertTrue(len(shm_status.regions) == 0)
-        shm.destroy_shared_memory_region(shm_op0_handle)
-
-    def test_reregister_after_register(self):
-        # Create a valid system shared memory region and unregister after register
-        shm_op0_handle = shm.create_shared_memory_region("dummy_data", "/dummy_data", 8)
-        self.triton_client.register_system_shared_memory("dummy_data", "/dummy_data", 8)
-        try:
-            self.triton_client.register_system_shared_memory(
-                "dummy_data", "/dummy_data", 8
-            )
-        except Exception as ex:
-            self.assertTrue(
-                "shared memory region 'dummy_data' already in manager" in str(ex)
-            )
-        shm_status = self.triton_client.get_system_shared_memory_status()
-        if self.protocol == "http":
-            self.assertTrue(len(shm_status) == 1)
-        else:
-            self.assertTrue(len(shm_status.regions) == 1)
-        shm.destroy_shared_memory_region(shm_op0_handle)
->>>>>>> 752f7cb7
 
     def _configure_server(
         self, create_byte_size=64, register_byte_size=64, register_offset=0
@@ -242,61 +162,33 @@
 
         """
         shm_ip0_handle = shm.create_shared_memory_region(
-<<<<<<< HEAD
-            "input0_data", (self._shm_key_prefix + "input0_data"), 64
+            "input0_data", (self._shm_key_prefix + "input0_data"), create_byte_size
         )
         shm_ip1_handle = shm.create_shared_memory_region(
-            "input1_data", (self._shm_key_prefix + "input1_data"), 64
+            "input1_data", (self._shm_key_prefix + "input1_data"), create_byte_size
         )
         shm_op0_handle = shm.create_shared_memory_region(
-            "output0_data", (self._shm_key_prefix + "output0_data"), 64
+            "output0_data", (self._shm_key_prefix + "output0_data"), create_byte_size
         )
         shm_op1_handle = shm.create_shared_memory_region(
-            "output1_data", (self._shm_key_prefix + "output1_data"), 64
-=======
-            "input0_data", "/input0_data", create_byte_size
-        )
-        shm_ip1_handle = shm.create_shared_memory_region(
-            "input1_data", "/input1_data", create_byte_size
-        )
-        shm_op0_handle = shm.create_shared_memory_region(
-            "output0_data", "/output0_data", create_byte_size
-        )
-        shm_op1_handle = shm.create_shared_memory_region(
-            "output1_data", "/output1_data", create_byte_size
->>>>>>> 752f7cb7
+            "output1_data", (self._shm_key_prefix + "output1_data"), create_byte_size
         )
         # Implicit assumption that input and output byte_sizes are 64 bytes for now
         input0_data = np.arange(start=0, stop=16, dtype=np.int32)
         input1_data = np.ones(shape=16, dtype=np.int32)
         shm.set_shared_memory_region(shm_ip0_handle, [input0_data])
         shm.set_shared_memory_region(shm_ip1_handle, [input1_data])
-<<<<<<< HEAD
-
-        self._triton_client.register_system_shared_memory(
-            "input0_data", (self._shm_key_prefix + "input0_data"), 64
-        )
-        self._triton_client.register_system_shared_memory(
-            "input1_data", (self._shm_key_prefix + "input1_data"), 64
-        )
-        self._triton_client.register_system_shared_memory(
-            "output0_data", (self._shm_key_prefix + "output0_data"), 64
-        )
-        self._triton_client.register_system_shared_memory(
-            "output1_data", (self._shm_key_prefix + "output1_data"), 64
-=======
         self.triton_client.register_system_shared_memory(
-            "input0_data", "/input0_data", register_byte_size, offset=register_offset
+            "input0_data", (self._shm_key_prefix + "input0_data"), register_byte_size, offset=register_offset
         )
         self.triton_client.register_system_shared_memory(
-            "input1_data", "/input1_data", register_byte_size, offset=register_offset
+            "input1_data", (self._shm_key_prefix + "input1_data"), register_byte_size, offset=register_offset
         )
         self.triton_client.register_system_shared_memory(
-            "output0_data", "/output0_data", register_byte_size, offset=register_offset
+            "output0_data", (self._shm_key_prefix + "output0_data"), register_byte_size, offset=register_offset
         )
         self.triton_client.register_system_shared_memory(
-            "output1_data", "/output1_data", register_byte_size, offset=register_offset
->>>>>>> 752f7cb7
+            "output1_data", (self._shm_key_prefix + "output1_data"), register_byte_size, offset=register_offset
         )
         return [shm_ip0_handle, shm_ip1_handle, shm_op0_handle, shm_op1_handle]
 
@@ -319,11 +211,7 @@
         input1_data = np.ones(shape=16, dtype=np.int32)
         inputs = []
         outputs = []
-<<<<<<< HEAD
-        if self._protocol == "http":
-=======
-        if self.protocol == "http":
->>>>>>> 752f7cb7
+        if self._protocol == "http":
             inputs.append(httpclient.InferInput("INPUT0", [1, 16], "INT32"))
             inputs.append(httpclient.InferInput("INPUT1", [1, 16], "INT32"))
             outputs.append(httpclient.InferRequestedOutput("OUTPUT0", binary_data=True))
@@ -349,19 +237,11 @@
         outputs[1].set_shared_memory("output1_data", 64, offset=shm_output_offset)
 
         try:
-<<<<<<< HEAD
             results = self._triton_client.infer(
                 "simple", inputs, model_version="", outputs=outputs
             )
             output = results.get_output("OUTPUT0")
             if self._protocol == "http":
-=======
-            results = self.triton_client.infer(
-                "simple", inputs, model_version="", outputs=outputs
-            )
-            output = results.get_output("OUTPUT0")
-            if self.protocol == "http":
->>>>>>> 752f7cb7
                 output_datatype = output["datatype"]
                 output_shape = output["shape"]
             else:
@@ -580,18 +460,11 @@
         )
         if len(error_msg) > 0:
             raise Exception(str(error_msg))
-<<<<<<< HEAD
 
         self._triton_client.unregister_system_shared_memory("output0_data")
         shm_status = self._triton_client.get_system_shared_memory_status()
         if self._protocol == "http":
             self.assertEqual(len(shm_status), 3)
-=======
-        self.triton_client.unregister_system_shared_memory("output0_data")
-        shm_status = self.triton_client.get_system_shared_memory_status()
-        if self.protocol == "http":
-            self.assertTrue(len(shm_status) == 3)
->>>>>>> 752f7cb7
         else:
             self.assertEqual(len(shm_status.regions), 3)
         self._cleanup_server(shm_handles)
@@ -609,12 +482,8 @@
         )
 
         error_msg = []
-<<<<<<< HEAD
-        shm_handles = self._configure_sever()
-
-=======
         shm_handles = self._configure_server()
->>>>>>> 752f7cb7
+
         self._basic_inference(
             shm_handles[0], shm_handles[1], shm_handles[2], shm_handles[3], error_msg
         )
@@ -623,7 +492,6 @@
         shm_ip2_handle = shm.create_shared_memory_region(
             "input2_data", (self._shm_key_prefix + "input2_data"), 64
         )
-<<<<<<< HEAD
         self._triton_client.register_system_shared_memory(
             "input2_data", (self._shm_key_prefix + "input2_data"), 64
         )
@@ -632,43 +500,6 @@
             self.assertEqual(len(shm_status), 5)
         else:
             self.assertEqual(len(shm_status.regions), 5)
-=======
-        self.triton_client.register_system_shared_memory(
-            "input2_data", "/input2_data", 64
-        )
-        shm_status = self.triton_client.get_system_shared_memory_status()
-        if self.protocol == "http":
-            self.assertTrue(len(shm_status) == 5)
-        else:
-            self.assertTrue(len(shm_status.regions) == 5)
-        shm_handles.append(shm_ip2_handle)
-        self._cleanup_server(shm_handles)
-
-    def test_too_big_shm(self):
-        # Shared memory input region larger than needed - Throws error
-        error_msg = []
-        shm_handles = self._configure_server()
-        shm_ip2_handle = shm.create_shared_memory_region(
-            "input2_data", "/input2_data", 128
-        )
-        self.triton_client.register_system_shared_memory(
-            "input2_data", "/input2_data", 128
-        )
-        self._basic_inference(
-            shm_handles[0],
-            shm_ip2_handle,
-            shm_handles[2],
-            shm_handles[3],
-            error_msg,
-            "input2_data",
-            128,
-        )
-        if len(error_msg) > 0:
-            self.assertTrue(
-                "unexpected total byte size 128 for input 'INPUT1', expecting 64"
-                in error_msg[-1]
-            )
->>>>>>> 752f7cb7
         shm_handles.append(shm_ip2_handle)
         self._cleanup_server(shm_handles)
         self._test_passed = True
@@ -678,7 +509,7 @@
     # def test_too_big_shm(self, protocol):
     #     # Shared memory input region larger than needed - Throws error
     #     error_msg = []
-    #     shm_handles = self._configure_sever()
+    #     shm_handles = self._configure_server()
     #     shm_ip2_handle = shm.create_shared_memory_region(
     #         "input2_data", (self._shm_key_prefix + "input2_data"), 128
     #     )
@@ -725,14 +556,13 @@
     @parameterized.expand([("grpc"), ("http")])
     def test_unregisterall(self, protocol):
         # Unregister all shared memory blocks
-<<<<<<< HEAD
         self._setUp(
             protocol,
             Path(os.getcwd()) / f"test_unregisterall.{protocol}.server.log",
         )
         print(f"*\n*\n*\nStarting Test:test_unregisterall.{protocol}\n*\n*\n*\n")
 
-        shm_handles = self._configure_sever()
+        shm_handles = self._configure_server()
 
         status_before = self._triton_client.get_system_shared_memory_status()
         if self._protocol == "http":
@@ -743,18 +573,6 @@
         status_after = self._triton_client.get_system_shared_memory_status()
         if self._protocol == "http":
             self.assertEqual(len(status_after), 0)
-=======
-        shm_handles = self._configure_server()
-        status_before = self.triton_client.get_system_shared_memory_status()
-        if self.protocol == "http":
-            self.assertTrue(len(status_before) == 4)
-        else:
-            self.assertTrue(len(status_before.regions) == 4)
-        self.triton_client.unregister_system_shared_memory()
-        status_after = self.triton_client.get_system_shared_memory_status()
-        if self.protocol == "http":
-            self.assertTrue(len(status_after) == 0)
->>>>>>> 752f7cb7
         else:
             self.assertEqual(len(status_after.regions), 0)
         self._cleanup_server(shm_handles)
@@ -772,13 +590,8 @@
         )
 
         error_msg = []
-<<<<<<< HEAD
-        shm_handles = self._configure_sever()
-        if self._protocol == "http":
-=======
         shm_handles = self._configure_server()
-        if self.protocol == "http":
->>>>>>> 752f7cb7
+        if self._protocol == "http":
             # -32 when placed in an int64 signed type, to get a negative offset
             # by overflowing
             offset = 2**64 - 32
@@ -799,7 +612,15 @@
         self._cleanup_server(shm_handles)
         self._test_passed = True
 
-    def test_register_out_of_bound(self):
+    @parameterized.expand([("grpc"), ("http")])
+    def test_register_out_of_bound(self, protocol):
+        self._setUp(
+            protocol,
+            Path(os.getcwd()) / f"test_register_out_of_bound.{protocol}.server.log",
+        )
+        print(
+            f"*\n*\n*\nStarting Test:test_register_out_of_bound.{protocol}\n*\n*\n*\n"
+        )
         create_byte_size = 64
 
         # Verify various edge cases of registered region size (offset+byte_size)
